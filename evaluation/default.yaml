--- conflicted
+++ resolved
@@ -9,12 +9,9 @@
   output_types: [pdf, png, csv]  # choose all you want from {csv, pdf, png} and put it in brackets
   checkpoints: ["best", "last"]  # which model checkpoint to use
   verbose: False                 # debug prints
-<<<<<<< HEAD
   column_split_key: null         # if set, will split the dataframe and plot it in columns. Default: optimizer.name
   column_split_order: null        # sets the order in which the columns are plotted.
-=======
   dpi: 300
->>>>>>> 6e29a115
 
   # keeping the values on null -> automatically figure it out if possible, or let matplotlib decide
   plot:
